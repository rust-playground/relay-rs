# syntax=docker/dockerfile:experimental

<<<<<<< HEAD
FROM rust:1-slim-buster as builder
=======
FROM rust:slim-buster as builder
>>>>>>> 084868ee
WORKDIR /src

COPY . .
RUN --mount=type=cache,target=target \
    apt-get update && apt-get install -y pkg-config libssl-dev \
    && mkdir -p /out \
    && cargo build -p relay --features metrics-prometheus --release \
    && mv target/release/relay /out/relay

FROM debian:buster-slim
RUN apt-get update && apt-get install -y ca-certificates libc6 && rm -rf /var/lib/apt/lists/*
COPY --from=builder /out/relay /usr/local/bin/relay
CMD ["relay"]<|MERGE_RESOLUTION|>--- conflicted
+++ resolved
@@ -1,10 +1,6 @@
 # syntax=docker/dockerfile:experimental
 
-<<<<<<< HEAD
-FROM rust:1-slim-buster as builder
-=======
 FROM rust:slim-buster as builder
->>>>>>> 084868ee
 WORKDIR /src
 
 COPY . .
